# -*- coding: utf-8 -*-
# -----------------------------------------------------------------------------
# Copyright 2015-2018 by Exopy Authors, see AUTHORS for more details.
#
# Distributed under the terms of the BSD license.
#
# The full license is in the file LICENCE, distributed with this software.
# -----------------------------------------------------------------------------
"""Interface allowing to use an iterable in a LoopTask.

"""
<<<<<<< HEAD
from atom.api import Str
=======
import numpy as np

from atom.api import Unicode
>>>>>>> 48d4e067
from collections import Iterable

from ..task_interface import TaskInterface
from ..validators import Feval


class IterableLoopInterface(TaskInterface):
    """Interface used to loop on a Python iterable.

    """
    #: Iterable on which to iterate.
    iterable = Str('range(10)').tag(pref=True, feval=Feval(types=Iterable))

    def check(self, *args, **kwargs):
        """Check that the iterable member evaluation does yield an iterable.

        """
        test, traceback = super(IterableLoopInterface,
                                self).check(*args, **kwargs)
        if not test:
            return test, traceback

        task = self.task
        iterable = task.format_and_eval_string(self.iterable)
        task.write_in_database('point_number', len(iterable))
        task.write_in_database('loop_values', np.array(iterable))
        if 'value' in task.database_entries:
            task.write_in_database('value', next(iter(iterable)))

        return test, traceback

    def perform(self):
        """Compute the iterable and pass it to the LoopTask.

        """
        task = self.task
        iterable = task.format_and_eval_string(self.iterable)

        task.perform_loop(iterable)<|MERGE_RESOLUTION|>--- conflicted
+++ resolved
@@ -9,13 +9,9 @@
 """Interface allowing to use an iterable in a LoopTask.
 
 """
-<<<<<<< HEAD
-from atom.api import Str
-=======
 import numpy as np
 
-from atom.api import Unicode
->>>>>>> 48d4e067
+from atom.api import Str
 from collections import Iterable
 
 from ..task_interface import TaskInterface
